--- conflicted
+++ resolved
@@ -92,17 +92,13 @@
 #'
 #' @export
 #'
-<<<<<<< HEAD
+
 rayleigh_selection <- function(g2, f, num_perms = 1000, seed = 10, num_cores = 1,
-                               one_forms = TRUE, weights = FALSE,
+                               one_forms = FALSE, weights = FALSE,
                                optimize.p = NULL, max_perms = 10000,
                                pow = 1,
                                nextremes = c(seq(50, 250, 25), seq(300, 500, 50), seq(600, 1000, 100)),
                                alpha = 0.15){
-=======
-rayleigh_selection <- function(g2, f, num_perms = 1000, seed = 10, num_cores = 1, one_forms = FALSE,
-                               weights = FALSE) {
->>>>>>> 7bc786cd
   # Check class of f
   if (!is(f,'matrix') && !is(f,'Matrix')) {
     if (is(f,'numeric')) {
